--- conflicted
+++ resolved
@@ -111,15 +111,9 @@
     get display_URI_string () {
         if (this._display_URI)
             return this._display_URI;
-<<<<<<< HEAD
-        if(this.current_URI == null)
-            return "";
-        return this.current_URI.spec;
-=======
         if (this.current_URI)
             return this.current_URI.spec;
         return "";
->>>>>>> ce4108d1
     },
 
     get title() { return this.browser.contentTitle; },
